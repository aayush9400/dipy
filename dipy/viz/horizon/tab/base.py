--- conflicted
+++ resolved
@@ -82,13 +82,9 @@
     tab_ui : TabUI
         Underlying FURY TabUI object.
     """
-<<<<<<< HEAD
     def __init__(self, tabs, win_size, on_tab_changed,
-                 synchronize_slices=False):
-=======
-    def __init__(self, tabs, win_size, synchronize_slices=False,
+                 synchronize_slices=False,
                  synchronize_volumes=False):
->>>>>>> 94579b46
         num_tabs = len(tabs)
         self._tabs = tabs
         self._synchronize_slices = synchronize_slices
