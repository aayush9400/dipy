--- conflicted
+++ resolved
@@ -496,7 +496,6 @@
             affine = None
             pam = None
 
-<<<<<<< HEAD
         if len(self._surfaces) > 0:
             for idx, surface in enumerate(self._surfaces):
                 color = next(self.color_gen)
@@ -508,8 +507,6 @@
 
         self.__win_size = scene.GetSize()
 
-=======
->>>>>>> e0cd7db0
         if len(self.__tabs) > 0:
             def on_tab_changed(actors):
                 for act in actors:
