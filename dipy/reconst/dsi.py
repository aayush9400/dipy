import numpy as np
from scipy.ndimage import map_coordinates
from scipy.fftpack import fftn, fftshift, ifftshift
from dipy.reconst.odf import OdfModel, OdfFit
from dipy.reconst.cache import Cache
from dipy.reconst.multi_voxel import multi_voxel_fit


class DiffusionSpectrumModel(OdfModel, Cache):

    def __init__(self,
                 gtab,
                 qgrid_size=17,
                 r_start=2.1,
                 r_end=6.,
                 r_step=0.2,
                 filter_width=32,
                 normalize_peaks=False):
        r""" Diffusion Spectrum Imaging

        The theoretical idea underlying this method is that the diffusion
        propagator $P(\mathbf{r})$ (probability density function of the average
        spin displacements) can be estimated by applying 3D FFT to the signal
        values $S(\mathbf{q})$

        ..math::
            :nowrap:
                \begin{eqnarray}
                    P(\mathbf{r}) & = & S_{0}^{-1}\int S(\mathbf{q})\exp(-i2\pi\mathbf{q}\cdot\mathbf{r})d\mathbf{r}
                \end{eqnarray}

        where $\mathbf{r}$ is the displacement vector and $\mathbf{q}$ is the
        wavector which corresponds to different gradient directions. Method
        used to calculate the ODFs. Here we implement the method proposed by
        Wedeen et. al [1]_.

        The main assumption for this model is fast gradient switching and that
        the acquisition gradients will sit on a keyhole Cartesian grid in
        q_space [3]_.

        Parameters
        ----------
        gtab : GradientTable,
            Gradient directions and bvalues container class
        qgrid_size : int,
            has to be an odd number. Sets the size of the q_space grid.
            For example if qgrid_size is 17 then the shape of the grid will be
            ``(17, 17, 17)``.
        r_start : float,
            ODF is sampled radially in the PDF. This parameters shows where the
            sampling should start.
        r_end : float,
            Radial endpoint of ODF sampling
        r_step : float,
            Step size of the ODf sampling from r_start to r_end
        filter_width : float,
            Strength of the hanning filter

        References
        ----------
        .. [1]  Wedeen V.J et. al, "Mapping Complex Tissue Architecture With
        Diffusion Spectrum Magnetic Resonance Imaging", MRM 2005.

        .. [2] Canales-Rodriguez E.J et. al, "Deconvolution in Diffusion
        Spectrum Imaging", Neuroimage, 2010.

        .. [3] Garyfallidis E, "Towards an accurate brain tractography", PhD
        thesis, University of Cambridge, 2012.

        Examples
        --------
        In this example where we provide the data, a gradient table
        and a reconstruction sphere, we calculate generalized FA for the first
        voxel in the data with the reconstruction performed using DSI.

        >>> from dipy.data import dsi_voxels, get_sphere
        >>> data, gtab = dsi_voxels()
        >>> sphere = get_sphere('symmetric724')
        >>> from dipy.reconst.dsi import DiffusionSpectrumModel
        >>> ds = DiffusionSpectrumModel(gtab)
        >>> dsfit = ds.fit(data)
        >>> from dipy.reconst.odf import gfa
        >>> np.round(gfa(dsfit.odf(sphere))[0, 0, 0], 2)
        0.11

        Notes
        ------
        A. Have in mind that DSI expects gradients on both hemispheres. If your
        gradients span only one hemisphere you need to duplicate the data and
        project them to the other hemisphere before calling this class. The
        function dipy.reconst.dsi.half_to_full_qspace can be used for this
        purpose.

        B. If you increase the size of the grid (parameter qgrid_size) you will
        most likely also need to update the r_* parameters. This is because
        the added zero padding from the increase of gqrid_size also introduces
        a scaling of the PDF.

        C. We assume that data only one b0 volume is provided.

        See Also
        --------
        dipy.reconst.gqi.GeneralizedQSampling

        """

        self.bvals = gtab.bvals
        self.bvecs = gtab.bvecs
        self.normalize_peaks = normalize_peaks
        # 3d volume for Sq
        if qgrid_size % 2 == 0:
            raise ValueError('qgrid_size needs to be an odd integer')
        self.qgrid_size = qgrid_size
        # necessary shifting for centering
        self.origin = self.qgrid_size // 2

        # hanning filter width
        self.filter = hanning_filter(gtab, filter_width, self.origin)
        # odf sampling radius
        self.qradius = np.arange(r_start, r_end, r_step)
        self.qradiusn = len(self.qradius)
        # create qspace grid
        self.qgrid = create_qspace(gtab, self.origin)
        b0 = np.min(self.bvals)
        self.dn = (self.bvals > b0).sum()
        self.gtab = gtab

    @multi_voxel_fit
    def fit(self, data):
        return DiffusionSpectrumFit(self, data)


class DiffusionSpectrumFit(OdfFit):

    def __init__(self, model, data):
        """ Calculates PDF and ODF and other properties for a single voxel

        Parameters
        ----------
        model : object,
            DiffusionSpectrumModel
        data : 1d ndarray,
            signal values
        """
        self.model = model
        self.data = data
        self.qgrid_sz = self.model.qgrid_size
        self.dn = self.model.dn
        self._gfa = None
        self.npeaks = 5
        self._peak_values = None
        self._peak_indices = None

    def pdf(self, normalized=True):
        """ Applies the 3D FFT in the q-space grid to generate
        the diffusion propagator
        """
        values = self.data * self.model.filter
        # create the signal volume
        Sq = np.zeros((self.qgrid_sz, self.qgrid_sz, self.qgrid_sz))
        # fill q-space

        for i in range(len(values)):
            qx, qy, qz = self.model.qgrid[i]
            Sq[qx, qy, qz] += values[i]
        # apply fourier transform
        Pr = fftshift(np.real(fftn(ifftshift(Sq), 3 * (self.qgrid_sz, ))))
        # clipping negative values to 0 (ringing artefact)
        Pr = np.clip(Pr, 0, Pr.max())

        # normalize the propagator to obtain a pdf
        if normalized:
            Pr /= Pr.sum()

        return Pr

    def rtop_signal(self, filtering=True):
        """ Calculates the return to origin probability (rtop) from the signal
        rtop equals to the sum of all signal values

        Parameters
        ----------
        filtering : boolean, optional
            Whether to perform Hanning filtering. Default: True

        Returns
        -------
        rtop : float
            the return to origin probability
        """

        if filtering:
            values = self.data * self.model.filter
        else:
            values = self.data

        rtop = values.sum()

        return rtop

    def rtop_pdf(self, normalized=True):
        r""" Calculates the return to origin probability from the propagator, which is
        the propagator evaluated at zero (see Descoteaux et Al. [1]_,
        Tuch [2]_, Wu et al. [3]_)
        rtop = P(0)

        Parameters
        ----------
<<<<<<< HEAD
        normalized : boolean, optional
            Whether to normalize the propagator by its sum in order to obtain a
            pdf. Default: True.
=======
        normalized : boolean
            default true, normalize the propagator by its sum in order
            to obtain a pdf. Default: True.
>>>>>>> 653ab133

        Returns
        -------
        rtop : float
            the return to origin probability

        References
        ----------
        .. [1] Descoteaux M. et. al, "Multiple q-shell diffusion propagator
        imaging", Medical Image Analysis, vol 15, No. 4, p. 603-621, 2011.

        .. [2] Tuch D.S., "Diffusion MRI of Complex Tissue Structure",
         PhD Thesis, 2002.

        .. [3] Wu Y. et. al, "Computation of Diffusion Function Measures
        in q -Space Using Magnetic Resonance Hybrid Diffusion Imaging",
        IEEE TRANSACTIONS ON MEDICAL IMAGING, vol. 27, No. 6, p. 858-865, 2008

        """

        Pr = self.pdf(normalized=normalized)

        center = self.qgrid_sz // 2

        rtop = Pr[center, center, center]
        return rtop

    def msd_discrete(self, normalized=True):
        r""" Calculates the mean squared displacement on the discrete propagator

        ..math::
            :nowrap:
                \begin{equation}
                    MSD:{DSI}=\int_{-\infty}^{\infty}\int_{-\infty}^{\infty}\int_{-\infty}^{\infty} P(\hat{\mathbf{r}}) \cdot \hat{\mathbf{r}}^{2} \ dr_x \ dr_y \ dr_z
                \end{equation}

        where $\hat{\mathbf{r}}$ is a point in the 3D Propagator space
        (see Wu et. al [1]_).

        Parameters
        ----------
<<<<<<< HEAD
        normalized : boolean, optional
            Whether to normalize the propagator by its sum in order to obtain a
            pdf. Default: True
=======
        normalized : boolean
            default true, normalize the propagator by its sum in order
            to obtain a pdf. Default: True.
>>>>>>> 653ab133

        Returns
        -------
        msd : float
            the mean square displacement

        References
        ----------
        .. [1] Wu Y. et. al, "Hybrid diffusion imaging", NeuroImage, vol 36,
        p. 617-629, 2007.

        """

        Pr = self.pdf(normalized=normalized)

        # create the r squared 3D matrix
        gridsize = self.qgrid_sz
        center = gridsize // 2
        a = np.arange(gridsize) - center
        x = np.tile(a, (gridsize, gridsize, 1))
        y = np.tile(a.reshape(gridsize, 1), (gridsize, 1, gridsize))
        z = np.tile(a.reshape(gridsize, 1, 1), (1, gridsize, gridsize))
        r2 = x ** 2 + y ** 2 + z ** 2

        msd = np.sum(Pr * r2) / float((gridsize ** 3))
        return msd

    def odf(self, sphere):
        r""" Calculates the real discrete odf for a given discrete sphere

        ..math::
            :nowrap:
                \begin{equation}
                    \psi_{DSI}(\hat{\mathbf{u}})=\int_{0}^{\infty}P(r\hat{\mathbf{u}})r^{2}dr
                \end{equation}

        where $\hat{\mathbf{u}}$ is the unit vector which corresponds to a
        sphere point.
        """
        interp_coords = self.model.cache_get('interp_coords',
                                             key=sphere)
        if interp_coords is None:
            interp_coords = pdf_interp_coords(sphere,
                                              self.model.qradius,
                                              self.model.origin)
            self.model.cache_set('interp_coords', sphere, interp_coords)

        Pr = self.pdf()

        # calculate the orientation distribution function
        return pdf_odf(Pr, self.model.qradius, interp_coords)


def create_qspace(gtab, origin):
    """ create the 3D grid which holds the signal values (q-space)

    Parameters
    ----------
    gtab : GradientTable
    origin : (3,) ndarray
        center of qspace

    Returns
    -------
    qgrid : ndarray
        qspace coordinates
    """
    # create the q-table from bvecs and bvals
    qtable = create_qtable(gtab, origin)

    # center and index in qspace volume
    qgrid = qtable + origin
    return qgrid.astype('i8')


def create_qtable(gtab, origin):
    """ create a normalized version of gradients

    Parameters
    ----------
    gtab : GradientTable
    origin : (3,) ndarray
        center of qspace

    Returns
    -------
    qtable : ndarray
    """

    bv = gtab.bvals
    bsorted = np.sort(bv[np.bitwise_not(gtab.b0s_mask)])
    for i in range(len(bsorted)):
        bmin = bsorted[i]
        try:
            if np.sqrt(bv.max() / bmin) > origin + 1:
                continue
            else:
                break
        except ZeroDivisionError:
            continue

    bv = np.sqrt(bv / bmin)
    qtable = np.vstack((bv, bv, bv)).T * gtab.bvecs
    return np.floor(qtable + .5)


def hanning_filter(gtab, filter_width, origin):
    """ create a hanning window

    The signal is premultiplied by a Hanning window before
    Fourier transform in order to ensure a smooth attenuation
    of the signal at high q values.

    Parameters
    ----------
    gtab : GradientTable
    filter_width : int
    origin : (3,) ndarray
        center of qspace

    Returns
    -------
    filter : (N,) ndarray
        where N is the number of non-b0 gradient directions

    """
    qtable = create_qtable(gtab, origin)
    # calculate r - hanning filter free parameter
    r = np.sqrt(qtable[:, 0] ** 2 + qtable[:, 1] ** 2 + qtable[:, 2] ** 2)
    # setting hanning filter width and hanning
    return .5 * np.cos(2 * np.pi * r / filter_width)


def pdf_interp_coords(sphere, rradius, origin):
    """ Precompute coordinates for ODF calculation from the PDF

    Parameters
    ----------
    sphere : object,
            Sphere
    rradius : array, shape (N,)
            line interpolation points
    origin : array, shape (3,)
            center of the grid

    """
    interp_coords = rradius * sphere.vertices[np.newaxis].T
    origin = np.reshape(origin, [-1, 1, 1])
    interp_coords = origin + interp_coords
    return interp_coords


def pdf_odf(Pr, rradius, interp_coords):
    r""" Calculates the real ODF from the diffusion propagator(PDF) Pr

    Parameters
    ----------
    Pr : array, shape (X, X, X)
        probability density function
    rradius : array, shape (N,)
        interpolation range on the radius
    interp_coords : array, shape (3, M, N)
        coordinates in the pdf for interpolating the odf
    """
    PrIs = map_coordinates(Pr, interp_coords, order=1)
    odf = (PrIs * rradius ** 2).sum(-1)
    return odf


def half_to_full_qspace(data, gtab):
    """ Half to full Cartesian grid mapping

    Useful when dMRI data are provided in one qspace hemisphere as
    DiffusionSpectrum expects data to be in full qspace.

    Parameters
    ----------
    data : array, shape (X, Y, Z, W)
        where (X, Y, Z) volume size and W number of gradient directions
    gtab : GradientTable
        container for b-values and b-vectors (gradient directions)

    Returns
    -------
    new_data : array, shape (X, Y, Z, 2 * W -1)
    new_gtab : GradientTable

    Notes
    -----
    We assume here that only on b0 is provided with the initial data. If that
    is not the case then you will need to write your own preparation function
    before providing the gradients and the data to the DiffusionSpectrumModel
    class.
    """
    bvals = gtab.bvals
    bvecs = gtab.bvecs
    bvals = np.append(bvals, bvals[1:])
    bvecs = np.append(bvecs, - bvecs[1:], axis=0)
    data = np.append(data, data[..., 1:], axis=-1)
    gtab.bvals = bvals.copy()
    gtab.bvecs = bvecs.copy()
    return data, gtab


def project_hemisph_bvecs(gtab):
    """ Project any near identical bvecs to the other hemisphere

    Parameters
    ----------
    gtab : object,
            GradientTable

    Notes
    -------
    Useful only when working with some types of dsi data.
    """
    bvals = gtab.bvals
    bvecs = gtab.bvecs
    bvs = bvals[1:]
    bvcs = bvecs[1:]
    b = bvs[:, None] * bvcs
    bb = np.zeros((len(bvs), len(bvs)))
    pairs = []
    for (i, vec) in enumerate(b):
        for (j, vec2) in enumerate(b):
            bb[i, j] = np.sqrt(np.sum((vec - vec2) ** 2))
        I = np.argsort(bb[i])
        for j in I:
            if j != i:
                break
        if (j, i) in pairs:
            pass
        else:
            pairs.append((i, j))
    bvecs2 = bvecs.copy()
    for (i, j) in pairs:
        bvecs2[1 + j] = - bvecs2[1 + j]
    return bvecs2, pairs


class DiffusionSpectrumDeconvModel(DiffusionSpectrumModel):

    def __init__(self, gtab, qgrid_size=35, r_start=4.1, r_end=13.,
                 r_step=0.4, filter_width=np.inf, normalize_peaks=False):
        r""" Diffusion Spectrum Deconvolution

        The idea is to remove the convolution on the DSI propagator that is
        caused by the truncation of the q-space in the DSI sampling.

        ..math::
            :nowrap:
                \begin{eqnarray*}
                    P_{dsi}(\mathbf{r}) & = & S_{0}^{-1}\iiint\limits_{\| \mathbf{q} \| \le \mathbf{q_{max}}} S(\mathbf{q})\exp(-i2\pi\mathbf{q}\cdot\mathbf{r})d\mathbf{q} \\
                    & = & S_{0}^{-1}\iiint\limits_{\mathbf{q}} \left( S(\mathbf{q}) \cdot M(\mathbf{q}) \right) \exp(-i2\pi\mathbf{q}\cdot\mathbf{r})d\mathbf{q} \\
                    & = & P(\mathbf{r}) \otimes \left( S_{0}^{-1}\iiint\limits_{\mathbf{q}}  M(\mathbf{q}) \exp(-i2\pi\mathbf{q}\cdot\mathbf{r})d\mathbf{q} \right) \\
                \end{eqnarray*}

        where $\mathbf{r}$ is the displacement vector and $\mathbf{q}$ is the
        wavector which corresponds to different gradient directions,
        $M(\mathbf{q})$ is a mask corresponding to your q-space sampling and
        $\otimes$ is the convolution operator [1]_.


        Parameters
        ----------
        gtab : GradientTable,
            Gradient directions and bvalues container class
        qgrid_size : int,
            has to be an odd number. Sets the size of the q_space grid.
            For example if qgrid_size is 35 then the shape of the grid will be
            ``(35, 35, 35)``.
        r_start : float,
            ODF is sampled radially in the PDF. This parameters shows where the
            sampling should start.
        r_end : float,
            Radial endpoint of ODF sampling
        r_step : float,
            Step size of the ODf sampling from r_start to r_end
        filter_width : float,
            Strength of the hanning filter

        References
        ----------
        .. [1] Canales-Rodriguez E.J et. al, "Deconvolution in Diffusion
        Spectrum Imaging", Neuroimage, 2010.

        .. [2] Biggs David S.C. et. al, "Acceleration of Iterative Image
        Restoration Algorithms", Applied Optics, vol. 36, No. 8, p. 1766-1775,
        1997.

        """
        DiffusionSpectrumModel.__init__(self, gtab, qgrid_size,
                                        r_start, r_end, r_step,
                                        filter_width,
                                        normalize_peaks)

    @multi_voxel_fit
    def fit(self, data):
        return DiffusionSpectrumDeconvFit(self, data)


class DiffusionSpectrumDeconvFit(DiffusionSpectrumFit):

    def pdf(self):
        """ Applies the 3D FFT in the q-space grid to generate
        the DSI diffusion propagator, remove the background noise with a
        hard threshold and then deconvolve the propagator with the
        Lucy-Richardson deconvolution algorithm
        """
        values = self.data
        # create the signal volume
        Sq = np.zeros((self.qgrid_sz, self.qgrid_sz, self.qgrid_sz))
        # fill q-space
        for i in range(len(values)):
            qx, qy, qz = self.model.qgrid[i]
            Sq[qx, qy, qz] += values[i]
        # get deconvolution PSF
        DSID_PSF = self.model.cache_get('deconv_psf', key=self.model.gtab)
        if DSID_PSF is None:
            DSID_PSF = gen_PSF(self.model.qgrid, self.qgrid_sz,
                               self.qgrid_sz, self.qgrid_sz)
        self.model.cache_set('deconv_psf', self.model.gtab, DSID_PSF)
        # apply fourier transform
        Pr = fftshift(np.abs(np.real(fftn(ifftshift(Sq),
                                          3 * (self.qgrid_sz, )))))
        # threshold propagator
        Pr = threshold_propagator(Pr)
        # apply LR deconvolution
        Pr = LR_deconv(Pr, DSID_PSF, 5, 2)
        return Pr


def threshold_propagator(P, estimated_snr=15.):
    """
    Applies hard threshold on the propagator to remove background noise for the
    deconvolution.
    """
    P_thresholded = P.copy()
    threshold = P_thresholded.max() / float(estimated_snr)
    P_thresholded[P_thresholded < threshold] = 0
    return P_thresholded / P_thresholded.sum()


def gen_PSF(qgrid_sampling, siz_x, siz_y, siz_z):
    """
    Generate a PSF for DSI Deconvolution by taking the ifft of the binary
    q-space sampling mask and truncating it to keep only the center.
    """
    Sq = np.zeros((siz_x, siz_y, siz_z))
    # fill q-space
    for i in range(qgrid_sampling.shape[0]):
        qx, qy, qz = qgrid_sampling[i]
        Sq[qx, qy, qz] = 1
    return Sq * np.real(np.fft.fftshift(np.fft.ifftn(np.fft.ifftshift(Sq))))


def LR_deconv(prop, psf, numit=5, acc_factor=1):
    r"""
    Perform Lucy-Richardson deconvolution algorithm on a 3D array.

    Parameters
    ----------
    prop : 3-D ndarray of dtype float
        The 3D volume to be deconvolve
    psf : 3-D ndarray of dtype float
        The filter that will be used for the deconvolution.
    numit : int
        Number of Lucy-Richardson iteration to perform.
    acc_factor : float
        Exponential acceleration factor as in [1]_.

    References
    ----------
    .. [1] Biggs David S.C. et. al, "Acceleration of Iterative Image
       Restoration Algorithms", Applied Optics, vol. 36, No. 8, p. 1766-1775,
       1997.

    """

    eps = 1e-16
    # Create the otf of the same size as prop
    otf = np.zeros_like(prop)
    # prop.ndim==3
    otf[otf.shape[0] // 2 - psf.shape[0] // 2:otf.shape[0] // 2 +
        psf.shape[0] // 2 + 1, otf.shape[1] // 2 - psf.shape[1] // 2:
        otf.shape[1] // 2 + psf.shape[1] // 2 + 1, otf.shape[2] // 2 -
        psf.shape[2] // 2:otf.shape[2] // 2 + psf.shape[2] // 2 + 1] = psf
    otf = np.real(np.fft.fftn(np.fft.ifftshift(otf)))
    # Enforce Positivity
    prop = np.clip(prop, 0, np.inf)
    prop_deconv = prop.copy()
    for it in range(numit):
        # Blur the estimate
        reBlurred = np.real(np.fft.ifftn(otf * np.fft.fftn(prop_deconv)))
        reBlurred[reBlurred < eps] = eps
        # Update the estimate
        prop_deconv = prop_deconv * (
            np.real(np.fft.ifftn(
                otf * np.fft.fftn((prop / reBlurred) + eps)))) ** acc_factor
        # Enforce positivity
        prop_deconv = np.clip(prop_deconv, 0, np.inf)
    return prop_deconv / prop_deconv.sum()


if __name__ == '__main__':
    pass<|MERGE_RESOLUTION|>--- conflicted
+++ resolved
@@ -206,15 +206,9 @@
 
         Parameters
         ----------
-<<<<<<< HEAD
         normalized : boolean, optional
             Whether to normalize the propagator by its sum in order to obtain a
             pdf. Default: True.
-=======
-        normalized : boolean
-            default true, normalize the propagator by its sum in order
-            to obtain a pdf. Default: True.
->>>>>>> 653ab133
 
         Returns
         -------
@@ -256,15 +250,9 @@
 
         Parameters
         ----------
-<<<<<<< HEAD
         normalized : boolean, optional
             Whether to normalize the propagator by its sum in order to obtain a
             pdf. Default: True
-=======
-        normalized : boolean
-            default true, normalize the propagator by its sum in order
-            to obtain a pdf. Default: True.
->>>>>>> 653ab133
 
         Returns
         -------
